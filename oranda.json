--- conflicted
+++ resolved
@@ -1,8 +1,5 @@
 {
   "theme": "axo",
-<<<<<<< HEAD
-  "homepage": "https://oranda.axo.dev"
-=======
+  "homepage": "https://oranda.axo.dev",
   "repository": "https://github.com/axodotdev/oranda"
->>>>>>> 017b5ea3
 }