--- conflicted
+++ resolved
@@ -38,12 +38,8 @@
 
 pub fn build(config: &Config, content: String) -> String {
     let theme = theme::css_class(&config.theme);
-<<<<<<< HEAD
-    let classlist: &str = &format!("body {}", theme)[..];
     let analytics = get_analytics(config);
     let google_script = GoogleTracking::get_google_script(config);
-=======
->>>>>>> 4b5cd05a
     let description = &config.description;
     let homepage = config.homepage.as_ref().map(|homepage| {
         html!(
